import boto3 as AWS
from credentials import USERNAME, SPOTIPY_CLIENT_ID, SPOTIPY_CLIENT_SECRET, SPOTIPY_REDIRECT_URI, AWS_ACCESS_KEY,\
    AWS_SECRET_KEY
import numpy as np
from scipy.interpolate import interp1d
import spotipy
import spotipy.util as util
import sys
import threading
import time
from Visualizations.LoudnessLengthEdgeFadeVisualizer import LoudnessLengthEdgeFadeVisualizer
from Visualizations.LoudnessLengthWithPitchVisualizer import LoudnessLengthWithPitchVisualizer

__author__ = "Yusuf Sezer"


class SpotifyVisualizer:
    """A class that allows for multi-threaded music visualization via the Spotify API, a Raspberry Pi, and an LED
    strip. When invoked in developer mode, a virtual LED strip will be opened in a new window!

    This code was developed and tested on a 240-pixel (4 meter) Adafruit Dotstar LED strip, a Raspberry Pi 3 Model B
    and my personal Spotify account. After initializing an instance of this class, simply call visualize() to begin
    visualization (alternatively, simply run this module). Visualization will continue until the program is interrupted
    or terminated. There are 4 threads: one for visualization, one for periodically syncing the playback position with
    the Spotify API, one for loading chunks of track data, and one to periodically check if the user's current track has
    changed.

    Currently, loudness and pitch data are used to generate and display visualizations on the LED strip. Loudness is
    used to determine how many pixels to light (growing from the center of the strip towards the ends). At any given
    moment, the lit part of the strip is segmented into 12 equal-length zones (one zone for each of the 12 major pitch
    keys). Each zone fades from start_color to its corresponding end color in end_colors. If the pitch key corresponding
    to a zone is very strong (high presence), that zone will be set to its end color. If the pitch key corresponding to
    a zone is very weak, then the zone will be set to start_color. If the pitch key corresponding to a zone is of
    intermediate strength, then the zone will be set to a color value between start_color and its end color.
    Additionally, A fade effect is applied to the ends of each zone; the color of the middle pixel of a zone will be set
    purely based on the strength of the corresponding pitch. Pixels towards the end of each zone, however, will fade
    back towards start_color.

    Usage:
        python3 spotify_visualizer.py
    Developer mode:
        python3 spotify_visualizer.py True

    Args:
        visualizer (Visualizer): The visualizer object that determines how the lights will be animated. it
            also holds information about the device being run on.

    Attributes:
            buffer_lock (threading.Lock): a lock for accessing/modifying the interpolated function buffers.
            data_segments (list): data segments to be parsed and analyzed (fetched from Spotify API).
            interpolated_loudness_buffer (list): producer-consumer buffer holding interpolated loudness functions.
            interpolated_pitch_buffer (list): producer-consumer buffer holding lists of interpolated pitch functions.
            permission_scopes (str): a space-separated string of the required permission scopes over the user's account.
            playback_pos (float): the current playback position (offset into track in seconds) of the visualization.
            pos_lock (threading.Lock): a lock for accessing/modifying playback_pos.
            should_terminate (bool): a variable watched by all child threads (child threads exit if set to True).
            sp_gen (Spotify): Spotify object to handle main thread's interaction with the Spotify API.
            sp_load (Spotify): Spotify object to handle data loading thread's interaction with the Spotify API.
            sp_skip (Spotify): Spotify object to handle skip detection thread's interaction with the Spotify API.
            sp_sync (Spotify): Spotify object to handle synchronization thread's interaction with the Spotify API.
            sp_vis (Spotify): Spotify object to handle visualization thread's interaction with the Spotify API.
            start_color (tuple): a 3-tuple of ints for the RGB value representing the start color of the pitch gradient.
            track (dict): contains information about the track that is being visualized.
            track_duration (float): the duration in seconds of the track that is being visualized.
            visualizer (Visualizer): the visualization that holds the logic for the animation to be used.
    """

<<<<<<< HEAD
    def __init__(self, visualizer):
=======
    def __init__(self, num_pixels, device, start_color = (0, 0, 255)):
>>>>>>> 68886271
        self.buffer_lock = threading.Lock()
        self.data_segments = []
        self.interpolated_loudness_buffer = []
        self.interpolated_pitch_buffer = []
        self.permission_scopes = "user-modify-playback-state user-read-currently-playing user-read-playback-state"
        self.playback_pos = 0
        self.pos_lock = threading.Lock()
        self.should_terminate = False
        self.sp_gen = self.sp_load = self.sp_skip = self.sp_sync = self.sp_vis = None
<<<<<<< HEAD
        self.start_color = (0, 0, 255)
=======
        self.start_color = start_color
        self.strip = device
>>>>>>> 68886271
        self.track = None
        self.track_duration = None
        self.visualizer = visualizer

    def authorize(self):
        """Handle the authorization workflow for the Spotify API.
        """
        token = util.prompt_for_user_token(USERNAME,
                                           self.permission_scopes,
                                           SPOTIPY_CLIENT_ID,
                                           SPOTIPY_CLIENT_SECRET,
                                           SPOTIPY_REDIRECT_URI)
        if token:
            # Instantiate multiple Spotify objects because sharing a Spotify object can block threads
            self.sp_gen = spotipy.Spotify(auth=token)
            self.sp_vis = spotipy.Spotify(auth=token)
            self.sp_sync = spotipy.Spotify(auth=token)
            self.sp_load = spotipy.Spotify(auth=token)
            self.sp_skip = spotipy.Spotify(auth=token)
            text = "Successfully connected to {}'s account.".format(self.sp_gen.me()["display_name"])
            print(SpotifyVisualizer._make_text_effect(text, ["green"]))
        else:
            raise Exception("Unable to authenticate Spotify user.")

    def get_track(self):
        """Fetches current track (waits for a track if necessary), starts it from beginning, and loads some track data.
        """
        text = "Waiting for an active Spotify track to start visualization."
        print(SpotifyVisualizer._make_text_effect(text, ["green", "bold"]))
        while not self.track:
            self.track = self.sp_gen.current_user_playing_track()
            time.sleep(1)
        track_name = self.track["item"]["name"]
        artists = ', '.join((artist["name"] for artist in self.track["item"]["artists"]))
        text = "Loaded track: {} by {}.".format(track_name, artists)
        print(SpotifyVisualizer._make_text_effect(text, ["green"]))
        self.track_duration = self.track["item"]["duration_ms"] / 1000
        # self._reset_track()
        self._load_track_data()

    def sync(self):
        """Syncs visualizer with Spotify playback. Called asynchronously (worker thread).
        """
        track_progress = self.sp_sync.current_user_playing_track()["progress_ms"] / 1000
        text = "Syncing track to position: {}. \r".format(track_progress)
        sys.stdout.write(SpotifyVisualizer._make_text_effect(text, ["green", "bold"]))
        sys.stdout.flush()
        self.pos_lock.acquire()
        self.playback_pos = track_progress
        self.pos_lock.release()

    def launch_visualizer(self):
        """Coordinate visualization by spawning the appropriate threads.

        There are 4 threads: one for visualization, one for periodically syncing the playback position with the Spotify
        API, one for loading chunks of track data, and one to periodically check if the user's current track has
        changed.
        """
        self.authorize()
        while True:
            self._reset()
            self.get_track()

            # Start threads and wait for them to exit
            threads = [
                threading.Thread(target=self._visualize),
                threading.Thread(target=self._continue_loading_data),
                threading.Thread(target=self._continue_syncing),
                threading.Thread(target=self._continue_checking_if_skip)
            ]
            for thread in threads:
                thread.start()
            text = "Started visualization."
            print(SpotifyVisualizer._make_text_effect(text, ["green"]))
            for thread in threads:
                thread.join()
            text = "Visualization finished."
            print(SpotifyVisualizer._make_text_effect(text, ["green"]))

    def _continue_checking_if_skip(self, wait=0.33):
        """Continuously checks if the user's playing track has changed. Called asynchronously (worker thread).

        If the user's currently playing track has changed (is different from track), then this function pauses the
        user's playback and sets should_terminate to True, resulting in the termination of all worker threads.

        Args:
            wait (float): the amount of time in seconds to wait between each check.
        """
        track = self.track
        while track["item"]["id"] == self.track["item"]["id"]:
            try:
                track = self.sp_skip.current_user_playing_track()
            except:
                text = "Error occurred while checking if track has changed...retrying in {} seconds.".format(wait)
                print(SpotifyVisualizer._make_text_effect(text, ["red", "bold"]))
            time.sleep(wait)
        # self.sp_skip.pause_playback()
        self.should_terminate = True
        text = "A skip has occurred."
        print(SpotifyVisualizer._make_text_effect(text, ["blue", "bold"]))

    def _continue_loading_data(self, wait=0.5):
        """Continuously loads and prepares chunks of data. Called asynchronously (worker thread).

        Args:
            wait (float): the amount of time in seconds to wait between each call to _load_track_data().
        """
        while len(self.data_segments) != 0 and not self.should_terminate:
            try:
                self._load_track_data()
            except:
                text = "Error occurred while loading data chunk...retrying in {} seconds.".format(wait)
                print(SpotifyVisualizer._make_text_effect(text, ["red", "bold"]))
            time.sleep(wait)
        text = "Killing data loading thread."
        print(SpotifyVisualizer._make_text_effect(text, ["red", "bold"]))
        exit(0)

    def _continue_syncing(self, wait=0.05):
        """Repeatedly syncs visualization playback position with the Spotify API.

        Args:
            wait (float): the amount of time in seconds to wait between each sync.
        """
        pos = self.playback_pos
        while round(self.track_duration - pos) != 0 and not self.should_terminate:
            try:
                self.sync()
            except:
                text = "Error occurred while attempting to sync...retrying in {} seconds.".format(wait)
                print(SpotifyVisualizer._make_text_effect(text, ["red", "bold"]))
            time.sleep(wait)
            pos = self.playback_pos
        text = "Killing synchronization thread."
        print(SpotifyVisualizer._make_text_effect(text, ["red", "bold"]))
        exit(0)

    def _get_buffers_for_pos(self, pos):
        """Find the interpolated functions that have the specified position within their bounds via binary search.

        Args:
            pos (float): the playback position to find interpolated functions for.

        Returns:
             a tuple of interp1d objects (loudness and pitch functions) or None if search fails.
        """
        self.buffer_lock.acquire()

        # Binary search for interpolated loudness and pitch functions
        start, end, index = 0, len(self.interpolated_loudness_buffer) - 1, None
        while start <= end:
            mid = start + (end - start) // 2
            lower_bound, upper_bound, _ = self.interpolated_loudness_buffer[mid]
            if lower_bound <= pos <= upper_bound:
                index = mid
                break
            if pos < lower_bound:
                end = mid - 1
            if pos > upper_bound:
                start = mid + 1

        to_return = None
        if index is not None:
            to_return = (
                self.interpolated_loudness_buffer[index][-1],
                self.interpolated_pitch_buffer[index][-1],
            )
        self.buffer_lock.release()
        return to_return

    def _load_track_data(self, chunk_length=12):
        """Obtain track data from the Spotify API and run necessary analysis to generate data needed for visualization.

        Each call to this function analyzes the next chunk_length seconds of track data and produces the appropriate
        interpolated loudness and pitch functions. These interpolated functions are added to their
        corresponding buffers.

        Args:
            chunk_length (float): the number of seconds of track data to analyze.
        """
        # If necessary, get audio data for the track from the Spotify API and pad data to cover the full track length
        if not self.data_segments:
            analysis = self.sp_load.audio_analysis(self.track["item"]["id"])
            self.data_segments.append(
                {
                    "start": -0.1,
                    "loudness_start": -25.0,
                    "pitches": 12*[0]
                }
            )
            self.data_segments += analysis["segments"]
            self.data_segments.append(
                {
                    "start": self.track_duration + 0.1,
                    "loudness_start": -25.0, "pitches": 12*[0]
                }
            )

        # Extract the next chunk_length seconds of useful loudness and pitch data
        s_t, l, pitch_lists = [], [], []
        i = 0
        chunk_start = self.data_segments[0]["start"]
        while i < len(self.data_segments):
            s_t.append(self.data_segments[i]["start"])
            l.append(self.data_segments[i]["loudness_start"])
            pitch_lists.append(self.data_segments[i]["pitches"])

            # If we've analyzed chunk_length seconds of data, and there is more than 2 segments remaining, break
            if self.data_segments[i]["start"] > chunk_start + chunk_length and i < len(self.data_segments) - 1:
                break
            i += 1
        chunk_end = self.data_segments[i]["start"] if i < len(self.data_segments) else self.data_segments[-1]["start"]

        # Discard data segments that were just analyzed
        self.data_segments = self.data_segments[i:]

        # Perform data interpolation for loudness and pitch data
        start_times = np.array(s_t)
        loudnesses = np.array(l)
        interpolated_loudness_func = interp1d(start_times, loudnesses, kind='cubic', assume_sorted=True)
        interpolated_pitch_funcs = []
        for i in range(12):
            # Create a separate interpolated pitch function for each of the 12 pitch keys
            interpolated_pitch_funcs.append(
                interp1d(
                    start_times,
                    [pitch_list[i] if pitch_list[i] >= 0 else 0 for pitch_list in pitch_lists],
                    kind="cubic",
                    assume_sorted=True
                )
            )

        # Add interpolated functions and their bounds to buffers for consumption by visualization thread
        self.buffer_lock.acquire()
        self.interpolated_loudness_buffer.append((chunk_start, chunk_end, interpolated_loudness_func))
        self.interpolated_pitch_buffer.append((chunk_start, chunk_end, interpolated_pitch_funcs))

        # Print information about the data chunk load that was just performed
        title = "--------------------DATA LOAD REPORT--------------------\n"
        data_seg = "Data segments remaining: {}.\n".format(len(self.data_segments))
        loudness = "Interpolated loudness buffer size: {}.\n".format(len(self.interpolated_loudness_buffer))
        pitch = "Interpolated pitch buffer size: {}.\n".format(len(self.interpolated_pitch_buffer))
        closer = "--------------------------------------------------------"
        self.buffer_lock.release()
        text = title + data_seg + loudness + pitch + closer
        print(SpotifyVisualizer._make_text_effect(text, ["blue"]))

    @staticmethod
    def _make_text_effect(text, text_effects):
        """"Applies text effects to text and returns it.

        Supported text effects:
            "green", "red", "blue", "bold"

        Args:
            text (str): the text to apply effects to.
            text_effects (list): a list of str, each str representing an effect to apply to the text.

        Returns:
            text (str) with effects applied.
        """
        effects = {
            "green": "\033[92m",
            "red": "\033[91m",
            "blue": "\033[94m",
            "bold": "\033[1m"
        }
        end_code = "\033[0m"
        msg_with_fx = ""
        for effect in text_effects:
            msg_with_fx += effects[effect]
        msg_with_fx += text
        msg_with_fx += end_code * len(text_effects)
        return msg_with_fx

    def _push_visual_to_strip(self, loudness_func, pitch_funcs, pos):
        """Displays a visual on the LED strip based on the loudness and pitch data at current playback position.

        Args:
            loudness_func (interp1d): interpolated loudness function.
            pitch_funcs (list): a list of interpolated pitch functions (one pitch function for each major musical key).
            pos (float): the current playback position (offset into the track in seconds).
        """
        self.visualizer.visualize(loudness_func, pitch_funcs, pos)

    def _reset(self):
        """Reset certain attributes to prepare to visualize a new track.
        """
        self.data_segments = []
        self.interpolated_loudness_buffer = []
        self.interpolated_pitch_buffer = []
        self.playback_pos = 0
        self.should_terminate = False
        self.track = None
        self.track_duration = None
        self.track_id = None
        self.visualizer.reset()

    def _reset_track(self):
        """Pauses track and seeks to beginning.
        """
        text = "Starting track from beginning."
        print(SpotifyVisualizer._make_text_effect(text, ["green"]))
        if self.sp_gen.current_playback()["is_playing"]:
            self.sp_gen.pause_playback()
        self.sp_gen.seek_track(0)

    def _visualize(self, sample_rate=0.03):
        """Starts playback on Spotify user's account (if paused) and visualizes the current track.

        Args:
            sample_rate (float): how long to wait (in seconds) between each sample.
        """
        pos = self.playback_pos
        loudness_func, pitch_funcs = self._get_buffers_for_pos(pos)

        try:
            if not self.sp_vis.current_playback()["is_playing"]:
                self.sp_vis.start_playback()
        except:
            pass

        # Visualize until end of track
        while pos <= self.track_duration:
            start = time.perf_counter()
            if self.should_terminate:
                text = "Killing visualization thread."
                print(SpotifyVisualizer._make_text_effect(text, ["red", "bold"]))
                exit(0)

            try:
                pos = self.playback_pos
                self._push_visual_to_strip(loudness_func, pitch_funcs, pos)
            # If pitch or loudness value out of range, find the interpolated functions for the current position
            except ValueError as err:
                text = "Caught ValueError: {}\nSearching for interpolated funcs for current position...".format(err)
                print(SpotifyVisualizer._make_text_effect(text, ["red", "bold"]))
                funcs = self._get_buffers_for_pos(pos)
                if funcs:
                    loudness_func, pitch_funcs = funcs
            # Unexpected error...retry
            except Exception as e:
                text = f"Unexpected error in visualization thread: {e} \nRetrying..."
                print(SpotifyVisualizer._make_text_effect(text, ["red", "bold"]))

            self.pos_lock.acquire()
            self.playback_pos += sample_rate
            self.pos_lock.release()
            end = time.perf_counter()

            # Account for time used to create visualization
            diff = sample_rate - (end - start)
            time.sleep(diff if diff > 0 else 0)


if __name__ == "__main__":
    # Load settings
    client = AWS.client(
        'dynamodb',
        region_name='us-east-1',
        aws_access_key_id=AWS_ACCESS_KEY,
        aws_secret_access_key=AWS_SECRET_KEY
    )
    settings = client.get_item(
        TableName="SpotifyVisualizerUsers",
        Key={
            'user_id': {
                'S': 'Yusuf'
            }
        }
    )['Item']['settings']['M']

    base_color_r = int(settings['baseColorRedValue']['N'])
    base_color_g = int(settings['baseColorGreenValue']['N'])
    base_color_b = int(settings['baseColorBlueValue']['N'])
    base_color = (base_color_r, base_color_g, base_color_b)

    # If developer mode option is specified, update setting; if not, default to False
    args = sys.argv
    if len(args) > 1:
        developer_mode = bool(args[1])
    else:
        developer_mode = False

    n_pixels = 240
    # Instantiate the appropriate visualizer device based on the developer mode setting
    if developer_mode:
        from virtual_visualizer import VirtualVisualizer
        visualization_device = VirtualVisualizer()
<<<<<<< HEAD
        visualizer = LoudnessLengthEdgeFadeVisualizer(visualization_device, n_pixels)
        spotify_visualizer = SpotifyVisualizer(visualizer)
=======
        spotify_visualizer = SpotifyVisualizer(n_pixels, visualization_device, base_color)
>>>>>>> 68886271
        t = threading.Thread(target=spotify_visualizer.launch_visualizer)
        t.start()
        visualization_device.start_visualization()
    else:
        import apa102
        visualization_device = apa102.APA102(num_led=n_pixels, global_brightness=23, mosi=10, sclk=11, order='rgb')
<<<<<<< HEAD
        visualizer = LoudnessLengthEdgeFadeVisualizer(visualizer)
        spotify_visualizer = SpotifyVisualizer(n_pixels, visualization_device)
        spotify_visualizer.launch_visualizer()
=======

    # Instantiate an instance of SpotifyVisualizer and start visualization
    spotify_visualizer = SpotifyVisualizer(n_pixels, visualization_device, base_color)
    spotify_visualizer.launch_visualizer()
>>>>>>> 68886271
<|MERGE_RESOLUTION|>--- conflicted
+++ resolved
@@ -65,11 +65,7 @@
             visualizer (Visualizer): the visualization that holds the logic for the animation to be used.
     """
 
-<<<<<<< HEAD
     def __init__(self, visualizer):
-=======
-    def __init__(self, num_pixels, device, start_color = (0, 0, 255)):
->>>>>>> 68886271
         self.buffer_lock = threading.Lock()
         self.data_segments = []
         self.interpolated_loudness_buffer = []
@@ -79,12 +75,7 @@
         self.pos_lock = threading.Lock()
         self.should_terminate = False
         self.sp_gen = self.sp_load = self.sp_skip = self.sp_sync = self.sp_vis = None
-<<<<<<< HEAD
         self.start_color = (0, 0, 255)
-=======
-        self.start_color = start_color
-        self.strip = device
->>>>>>> 68886271
         self.track = None
         self.track_duration = None
         self.visualizer = visualizer
@@ -474,25 +465,14 @@
     if developer_mode:
         from virtual_visualizer import VirtualVisualizer
         visualization_device = VirtualVisualizer()
-<<<<<<< HEAD
-        visualizer = LoudnessLengthEdgeFadeVisualizer(visualization_device, n_pixels)
+        visualizer = LoudnessLengthEdgeFadeVisualizer(visualization_device, n_pixels, base_color)
         spotify_visualizer = SpotifyVisualizer(visualizer)
-=======
-        spotify_visualizer = SpotifyVisualizer(n_pixels, visualization_device, base_color)
->>>>>>> 68886271
         t = threading.Thread(target=spotify_visualizer.launch_visualizer)
         t.start()
         visualization_device.start_visualization()
     else:
         import apa102
         visualization_device = apa102.APA102(num_led=n_pixels, global_brightness=23, mosi=10, sclk=11, order='rgb')
-<<<<<<< HEAD
-        visualizer = LoudnessLengthEdgeFadeVisualizer(visualizer)
-        spotify_visualizer = SpotifyVisualizer(n_pixels, visualization_device)
-        spotify_visualizer.launch_visualizer()
-=======
-
-    # Instantiate an instance of SpotifyVisualizer and start visualization
-    spotify_visualizer = SpotifyVisualizer(n_pixels, visualization_device, base_color)
-    spotify_visualizer.launch_visualizer()
->>>>>>> 68886271
+        visualizer = LoudnessLengthEdgeFadeVisualizer(visualization_device, n_pixels, base_color)
+        spotify_visualizer = SpotifyVisualizer(visualizer)
+        spotify_visualizer.launch_visualizer()